--- conflicted
+++ resolved
@@ -8,11 +8,7 @@
 import os
 import tempfile
 import time
-<<<<<<< HEAD
-from typing import Any, Dict, Optional,List
-=======
 from typing import Any, Dict, Optional, List
->>>>>>> 0f53167a
 
 import aiohttp
 import async_timeout
@@ -192,21 +188,12 @@
             min_distance = float("inf")
             closest_geocode = None
 
-<<<<<<< HEAD
-            # The API returns a dictionary with geocodes as keys
-            # Each entry should have centroide with lat/lon
-            for location_data in data:
-                if isinstance(location_data, dict) and "centroide" in location_data and "geocode" in location_data:
-                    geocode = location_data["geocode"]
-                    centroide = location_data["centroide"]
-=======
             # The API returns a list of dictionaries, each with a 'geocode' field and
             # a 'centroide' field as a comma-separated "lon,lat" string.
             for location_data in data:
                 if isinstance(location_data, dict) and "centroide" in location_data:
                     centroide: List[str] = location_data["centroide"].split(",")
                     geocode = location_data["geocode"]
->>>>>>> 0f53167a
 
                     # Extract coordinates from centroide
                     if len(centroide) == 2:
