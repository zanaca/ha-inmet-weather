"""Simple tests for INMET Weather API client (no HA dependency)."""

import os
import sys
from unittest.mock import AsyncMock, MagicMock, patch

import pytest

# Add parent directory to path
sys.path.insert(0, os.path.abspath(os.path.join(os.path.dirname(__file__), "..")))

from custom_components.inmet_weather.api import InmetApiClient  # noqa: E402


@pytest.mark.asyncio
async def test_get_geocode_from_coordinates_error(temp_cache_dir):
    """Test geocode detection handles errors."""
    session = MagicMock()
    client = InmetApiClient(session, cache_dir=temp_cache_dir)

    # Mock both API call and distance calculation to fail
    mock_response = AsyncMock()
    mock_response.status = 500
    session.get = MagicMock(
        return_value=AsyncMock(__aenter__=AsyncMock(return_value=mock_response))
    )

    with patch.object(
        client, "calculate_distance", side_effect=Exception("Test error")
    ):
        geocode = await client.get_geocode_from_coordinates(-22.9068, -43.1729)
        assert geocode is None


@pytest.mark.asyncio
async def test_get_current_weather_success():
    """Test successful current weather fetch."""
    session = MagicMock()
    client = InmetApiClient(session)

    mock_response = MagicMock()
    mock_response.status = 200
    mock_response.json = AsyncMock(
        return_value={
            "dados": {
                "TEM_INS": "29",
                "UMD_INS": "61",
                "PRE_INS": "1008.3",
                "VEN_VEL": "1.7",
                "VEN_RAJ": "5.2",
            }
        }
    )

    # Create a proper async context manager
    mock_context = MagicMock()
    mock_context.__aenter__ = AsyncMock(return_value=mock_response)
    mock_context.__aexit__ = AsyncMock(return_value=None)

    session.get = MagicMock(return_value=mock_context)

    result = await client.get_current_weather("3304557")

    assert result is not None
    assert result["dados"]["TEM_INS"] == "29"
    assert result["dados"]["UMD_INS"] == "61"


@pytest.mark.asyncio
async def test_get_current_weather_error():
    """Test current weather fetch handles errors."""
    session = MagicMock()
    client = InmetApiClient(session)

    mock_response = MagicMock()
    mock_response.status = 404

    mock_context = MagicMock()
    mock_context.__aenter__ = AsyncMock(return_value=mock_response)
    mock_context.__aexit__ = AsyncMock(return_value=None)

    session.get = MagicMock(return_value=mock_context)

    result = await client.get_current_weather("3304557")

    assert result is None


@pytest.mark.asyncio
async def test_get_forecast_success():
    """Test successful forecast fetch."""
    session = MagicMock()
    client = InmetApiClient(session)

    mock_response = MagicMock()
    mock_response.status = 200
    mock_response.json = AsyncMock(
        return_value={
            "3304557": {
                "17/10/2025": {
                    "manha": {
                        "resumo": "Muitas nuvens",
                        "temp_max": 32,
                    }
                }
            }
        }
    )

    mock_context = MagicMock()
    mock_context.__aenter__ = AsyncMock(return_value=mock_response)
    mock_context.__aexit__ = AsyncMock(return_value=None)

    session.get = MagicMock(return_value=mock_context)

    result = await client.get_forecast("3304557")

    assert result is not None
    assert "3304557" in result
    assert "17/10/2025" in result["3304557"]


@pytest.mark.asyncio
async def test_get_forecast_error():
    """Test forecast fetch handles errors."""
    session = MagicMock()
    client = InmetApiClient(session)

    mock_response = MagicMock()
    mock_response.status = 500

    mock_context = MagicMock()
    mock_context.__aenter__ = AsyncMock(return_value=mock_response)
    mock_context.__aexit__ = AsyncMock(return_value=None)

    session.get = MagicMock(return_value=mock_context)

    result = await client.get_forecast("3304557")

    assert result is None


def test_calculate_distance():
    """Test distance calculation using Haversine formula."""
    session = MagicMock()
    client = InmetApiClient(session)

    # Distance between Rio de Janeiro and São Paulo (approximately 360 km)
    distance = client.calculate_distance(-22.9068, -43.1729, -23.5505, -46.6333)

    # Should be approximately 360 km
    assert 350 < distance < 370


def test_calculate_distance_same_point():
    """Test distance calculation for the same point."""
    session = MagicMock()
    client = InmetApiClient(session)

    distance = client.calculate_distance(-22.9068, -43.1729, -22.9068, -43.1729)

    assert distance == 0.0


def test_calculate_distance_equator():
    """Test distance calculation across equator."""
    session = MagicMock()
    client = InmetApiClient(session)

    # Distance from equator at 0,0 to equator at 1,0 (approximately 111 km)
    distance = client.calculate_distance(0, 0, 1, 0)

    # Should be approximately 111 km (1 degree of latitude)
    assert 110 < distance < 112


@pytest.mark.asyncio
async def test_get_nearest_station_success(temp_cache_dir):
    """Test successful nearest station fetch."""
    session = MagicMock()
    client = InmetApiClient(session, cache_dir=temp_cache_dir)

    # Mock geocode response (matches actual API structure - list of dicts)
    mock_geocode_response = MagicMock()
    mock_geocode_response.status = 200
    mock_geocode_response.json = AsyncMock(
<<<<<<< HEAD
        return_value=[{
            "geocode": "3304557",
            "centroide": {"lat": -22.9068, "lon": -43.1729},
            "nome": "Rio de Janeiro",
        }]
=======
        return_value=[
            {
                "geocode": "3304557",
                "centroide": "-43.1729,-22.9068",  # lon,lat as string
                "nome": "Rio de Janeiro",
            }
        ]
>>>>>>> 0f53167a
    )

    # Mock station response
    mock_station_response = MagicMock()
    mock_station_response.status = 200
    mock_station_response.json = AsyncMock(
        return_value={
            "estacao": {
                "CODIGO": "A636",
                "NOME": "RIO DE JANEIRO - JACAREPAGUÁ",
                "GEOCODE": "3304557",
            }
        }
    )

    # Create async context managers
    mock_post_context = MagicMock()
    mock_post_context.__aenter__ = AsyncMock(return_value=mock_geocode_response)
    mock_post_context.__aexit__ = AsyncMock(return_value=None)

    mock_get_context = MagicMock()
    mock_get_context.__aenter__ = AsyncMock(return_value=mock_station_response)
    mock_get_context.__aexit__ = AsyncMock(return_value=None)

    session.post = MagicMock(return_value=mock_post_context)
    session.get = MagicMock(return_value=mock_get_context)

    result = await client.get_nearest_station(-22.9068, -43.1729)

    assert result is not None
    assert result["estacao"]["GEOCODE"] == "3304557"


@pytest.mark.asyncio
async def test_get_nearest_station_cache_hit(temp_cache_dir):
    """Test that cached station data is returned on second call."""

    session = MagicMock()
    client = InmetApiClient(session, cache_dir=temp_cache_dir)

    # Mock geocode response (matches actual API structure - list of dicts)
    mock_geocode_response = MagicMock()
    mock_geocode_response.status = 200
    mock_geocode_response.json = AsyncMock(
<<<<<<< HEAD
        return_value=[{
            "geocode": "3304557",
            "centroide": {"lat": -22.9068, "lon": -43.1729},
            "nome": "Rio de Janeiro",
        }]
=======
        return_value=[
            {
                "geocode": "3304557",
                "centroide": "-43.1729,-22.9068",  # lon,lat as string
                "nome": "Rio de Janeiro",
            }
        ]
>>>>>>> 0f53167a
    )

    # Mock station response
    mock_station_response = MagicMock()
    mock_station_response.status = 200
    station_data = {
        "estacao": {
            "CODIGO": "A636",
            "NOME": "RIO DE JANEIRO - JACAREPAGUÁ",
            "GEOCODE": "3304557",
        }
    }
    mock_station_response.json = AsyncMock(return_value=station_data)

    # Create async context managers
    mock_post_context = MagicMock()
    mock_post_context.__aenter__ = AsyncMock(return_value=mock_geocode_response)
    mock_post_context.__aexit__ = AsyncMock(return_value=None)

    mock_get_context = MagicMock()
    mock_get_context.__aenter__ = AsyncMock(return_value=mock_station_response)
    mock_get_context.__aexit__ = AsyncMock(return_value=None)

    session.post = MagicMock(return_value=mock_post_context)
    session.get = MagicMock(return_value=mock_get_context)

    # First call - should fetch from API
    result1 = await client.get_nearest_station(-22.9068, -43.1729)
    assert result1 is not None
    assert session.get.call_count == 1

    # Second call - should use cache
    result2 = await client.get_nearest_station(-22.9068, -43.1729)
    assert result2 is not None
    assert result2 == result1
    # API should not be called again
    assert session.get.call_count == 1


@pytest.mark.asyncio
async def test_get_nearest_station_cache_expiration(temp_cache_dir):
    """Test that cache expires after 2 hours."""
    import time

    session = MagicMock()
    client = InmetApiClient(session, cache_dir=temp_cache_dir)

    # Mock geocode response (matches actual API structure - list of dicts)
    mock_geocode_response = MagicMock()
    mock_geocode_response.status = 200
    mock_geocode_response.json = AsyncMock(
<<<<<<< HEAD
        return_value=[{
            "geocode": "3304557",
            "centroide": {"lat": -22.9068, "lon": -43.1729},
            "nome": "Rio de Janeiro",
        }]
=======
        return_value=[
            {
                "geocode": "3304557",
                "centroide": "-43.1729,-22.9068",  # lon,lat as string
                "nome": "Rio de Janeiro",
            }
        ]
>>>>>>> 0f53167a
    )

    # Mock station response
    mock_station_response = MagicMock()
    mock_station_response.status = 200
    station_data = {
        "estacao": {
            "CODIGO": "A636",
            "NOME": "RIO DE JANEIRO - JACAREPAGUÁ",
            "GEOCODE": "3304557",
        }
    }
    mock_station_response.json = AsyncMock(return_value=station_data)

    # Create async context managers
    mock_post_context = MagicMock()
    mock_post_context.__aenter__ = AsyncMock(return_value=mock_geocode_response)
    mock_post_context.__aexit__ = AsyncMock(return_value=None)

    mock_get_context = MagicMock()
    mock_get_context.__aenter__ = AsyncMock(return_value=mock_station_response)
    mock_get_context.__aexit__ = AsyncMock(return_value=None)

    session.post = MagicMock(return_value=mock_post_context)
    session.get = MagicMock(return_value=mock_get_context)

    # First call - should fetch from API
    result1 = await client.get_nearest_station(-22.9068, -43.1729)
    assert result1 is not None
    assert session.get.call_count == 1

    # Manually expire the cache by setting timestamp to 3 hours ago
    cache_key = client._get_cache_key(-22.9068, -43.1729)
    client._station_cache[cache_key]["timestamp"] = time.time() - 10800  # 3 hours

    # Second call - cache expired, should fetch from API again
    result2 = await client.get_nearest_station(-22.9068, -43.1729)
    assert result2 is not None
    # API should be called again
    assert session.get.call_count == 2


@pytest.mark.asyncio
async def test_get_nearest_station_no_geocode(temp_cache_dir):
    """Test nearest station fetch when geocode is not found."""
    session = MagicMock()
    client = InmetApiClient(session, cache_dir=temp_cache_dir)

    # Mock empty geocode response
    mock_geocode_response = MagicMock()
    mock_geocode_response.status = 200
    mock_geocode_response.json = AsyncMock(return_value={})

    mock_post_context = MagicMock()
    mock_post_context.__aenter__ = AsyncMock(return_value=mock_geocode_response)
    mock_post_context.__aexit__ = AsyncMock(return_value=None)

    session.post = MagicMock(return_value=mock_post_context)

    result = await client.get_nearest_station(-22.9068, -43.1729)

    assert result is None


@pytest.mark.asyncio
async def test_get_nearest_station_error(temp_cache_dir):
    """Test nearest station fetch handles errors."""
    session = MagicMock()
    client = InmetApiClient(session, cache_dir=temp_cache_dir)

    # Mock geocode response (matches actual API structure - list of dicts)
    mock_geocode_response = MagicMock()
    mock_geocode_response.status = 200
    mock_geocode_response.json = AsyncMock(
        return_value=[
            {
                "geocode": "3304557",
                "centroide": "-43.1729,-22.9068",  # lon,lat as string
                "nome": "Rio de Janeiro",
            }
        ]
    )

    # Mock station error response
    mock_station_response = MagicMock()
    mock_station_response.status = 500

    mock_post_context = MagicMock()
    mock_post_context.__aenter__ = AsyncMock(return_value=mock_geocode_response)
    mock_post_context.__aexit__ = AsyncMock(return_value=None)

    mock_get_context = MagicMock()
    mock_get_context.__aenter__ = AsyncMock(return_value=mock_station_response)
    mock_get_context.__aexit__ = AsyncMock(return_value=None)

    session.post = MagicMock(return_value=mock_post_context)
    session.get = MagicMock(return_value=mock_get_context)

    result = await client.get_nearest_station(-22.9068, -43.1729)

    assert result is None


@pytest.mark.asyncio
async def test_get_current_weather_fallback_on_error():
    """Test that current weather returns last successful result on error."""
    session = MagicMock()
    client = InmetApiClient(session)

    # First successful response
    mock_success_response = MagicMock()
    mock_success_response.status = 200
    success_data = {
        "dados": {
            "TEM_INS": "29",
            "UMD_INS": "61",
        }
    }
    mock_success_response.json = AsyncMock(return_value=success_data)

    # Second failed response
    mock_error_response = MagicMock()
    mock_error_response.status = 500

    mock_success_context = MagicMock()
    mock_success_context.__aenter__ = AsyncMock(return_value=mock_success_response)
    mock_success_context.__aexit__ = AsyncMock(return_value=None)

    mock_error_context = MagicMock()
    mock_error_context.__aenter__ = AsyncMock(return_value=mock_error_response)
    mock_error_context.__aexit__ = AsyncMock(return_value=None)

    # First call succeeds, second fails
    session.get = MagicMock(side_effect=[mock_success_context, mock_error_context])

    # First call should succeed
    result1 = await client.get_current_weather("3304557")
    assert result1 is not None
    assert result1 == success_data

    # Second call should return cached successful result despite error
    result2 = await client.get_current_weather("3304557")
    assert result2 is not None
    assert result2 == success_data


@pytest.mark.asyncio
async def test_get_forecast_fallback_on_error():
    """Test that forecast returns last successful result on error."""
    session = MagicMock()
    client = InmetApiClient(session)

    # First successful response
    mock_success_response = MagicMock()
    mock_success_response.status = 200
    success_data = {
        "3304557": {
            "17/10/2025": {"manha": {"resumo": "Muitas nuvens", "temp_max": 32}}
        }
    }
    mock_success_response.json = AsyncMock(return_value=success_data)

    # Second failed response
    mock_error_response = MagicMock()
    mock_error_response.status = 500

    mock_success_context = MagicMock()
    mock_success_context.__aenter__ = AsyncMock(return_value=mock_success_response)
    mock_success_context.__aexit__ = AsyncMock(return_value=None)

    mock_error_context = MagicMock()
    mock_error_context.__aenter__ = AsyncMock(return_value=mock_error_response)
    mock_error_context.__aexit__ = AsyncMock(return_value=None)

    # First call succeeds, second fails
    session.get = MagicMock(side_effect=[mock_success_context, mock_error_context])

    # First call should succeed
    result1 = await client.get_forecast("3304557")
    assert result1 is not None
    assert result1 == success_data

    # Second call should return cached successful result despite error
    result2 = await client.get_forecast("3304557")
    assert result2 is not None
    assert result2 == success_data


@pytest.mark.asyncio
async def test_get_nearest_station_fallback_on_error(temp_cache_dir):
    """Test that nearest station returns last successful result on error."""
    session = MagicMock()
    client = InmetApiClient(session, cache_dir=temp_cache_dir)

    # Mock geocode response (matches actual API structure - list of dicts)
    mock_geocode_response = MagicMock()
    mock_geocode_response.status = 200
    mock_geocode_response.json = AsyncMock(
<<<<<<< HEAD
        return_value=[{
            "geocode": "3304557",
            "centroide": {"lat": -22.9068, "lon": -43.1729},
            "nome": "Rio de Janeiro",
        }]
=======
        return_value=[
            {
                "geocode": "3304557",
                "centroide": "-43.1729,-22.9068",  # lon,lat as string
                "nome": "Rio de Janeiro",
            }
        ]
>>>>>>> 0f53167a
    )

    # First successful station response
    mock_success_station = MagicMock()
    mock_success_station.status = 200
    success_data = {
        "estacao": {
            "CODIGO": "A636",
            "NOME": "RIO DE JANEIRO - JACAREPAGUÁ",
            "GEOCODE": "3304557",
        }
    }
    mock_success_station.json = AsyncMock(return_value=success_data)

    # Second failed station response
    mock_error_station = MagicMock()
    mock_error_station.status = 500

    mock_post_context = MagicMock()
    mock_post_context.__aenter__ = AsyncMock(return_value=mock_geocode_response)
    mock_post_context.__aexit__ = AsyncMock(return_value=None)

    mock_success_get_context = MagicMock()
    mock_success_get_context.__aenter__ = AsyncMock(return_value=mock_success_station)
    mock_success_get_context.__aexit__ = AsyncMock(return_value=None)

    mock_error_get_context = MagicMock()
    mock_error_get_context.__aenter__ = AsyncMock(return_value=mock_error_station)
    mock_error_get_context.__aexit__ = AsyncMock(return_value=None)

    session.post = MagicMock(return_value=mock_post_context)
    session.get = MagicMock(
        side_effect=[mock_success_get_context, mock_error_get_context]
    )

    # First call should succeed
    result1 = await client.get_nearest_station(-22.9068, -43.1729)
    assert result1 is not None
    assert result1 == success_data

    # Expire the cache to force a new API call
    import time

    cache_key = client._get_cache_key(-22.9068, -43.1729)
    client._station_cache[cache_key]["timestamp"] = time.time() - 10800  # 3 hours ago

    # Second call should return cached successful result despite error
    result2 = await client.get_nearest_station(-22.9068, -43.1729)
    assert result2 is not None
    assert result2 == success_data


@pytest.mark.asyncio
async def test_get_current_weather_fallback_on_exception():
    """Test that current weather returns last successful result on exception."""
    session = MagicMock()
    client = InmetApiClient(session)

    # First successful response
    mock_success_response = MagicMock()
    mock_success_response.status = 200
    success_data = {"dados": {"TEM_INS": "29"}}
    mock_success_response.json = AsyncMock(return_value=success_data)

    mock_success_context = MagicMock()
    mock_success_context.__aenter__ = AsyncMock(return_value=mock_success_response)
    mock_success_context.__aexit__ = AsyncMock(return_value=None)

    # First call succeeds, second raises exception
    session.get = MagicMock(
        side_effect=[mock_success_context, Exception("Network error")]
    )

    # First call should succeed
    result1 = await client.get_current_weather("3304557")
    assert result1 is not None
    assert result1 == success_data

    # Second call should return cached successful result despite exception
    result2 = await client.get_current_weather("3304557")
    assert result2 is not None
    assert result2 == success_data<|MERGE_RESOLUTION|>--- conflicted
+++ resolved
@@ -184,13 +184,6 @@
     mock_geocode_response = MagicMock()
     mock_geocode_response.status = 200
     mock_geocode_response.json = AsyncMock(
-<<<<<<< HEAD
-        return_value=[{
-            "geocode": "3304557",
-            "centroide": {"lat": -22.9068, "lon": -43.1729},
-            "nome": "Rio de Janeiro",
-        }]
-=======
         return_value=[
             {
                 "geocode": "3304557",
@@ -198,7 +191,6 @@
                 "nome": "Rio de Janeiro",
             }
         ]
->>>>>>> 0f53167a
     )
 
     # Mock station response
@@ -243,13 +235,6 @@
     mock_geocode_response = MagicMock()
     mock_geocode_response.status = 200
     mock_geocode_response.json = AsyncMock(
-<<<<<<< HEAD
-        return_value=[{
-            "geocode": "3304557",
-            "centroide": {"lat": -22.9068, "lon": -43.1729},
-            "nome": "Rio de Janeiro",
-        }]
-=======
         return_value=[
             {
                 "geocode": "3304557",
@@ -257,7 +242,6 @@
                 "nome": "Rio de Janeiro",
             }
         ]
->>>>>>> 0f53167a
     )
 
     # Mock station response
@@ -302,95 +286,6 @@
     """Test that cache expires after 2 hours."""
     import time
 
-    session = MagicMock()
-    client = InmetApiClient(session, cache_dir=temp_cache_dir)
-
-    # Mock geocode response (matches actual API structure - list of dicts)
-    mock_geocode_response = MagicMock()
-    mock_geocode_response.status = 200
-    mock_geocode_response.json = AsyncMock(
-<<<<<<< HEAD
-        return_value=[{
-            "geocode": "3304557",
-            "centroide": {"lat": -22.9068, "lon": -43.1729},
-            "nome": "Rio de Janeiro",
-        }]
-=======
-        return_value=[
-            {
-                "geocode": "3304557",
-                "centroide": "-43.1729,-22.9068",  # lon,lat as string
-                "nome": "Rio de Janeiro",
-            }
-        ]
->>>>>>> 0f53167a
-    )
-
-    # Mock station response
-    mock_station_response = MagicMock()
-    mock_station_response.status = 200
-    station_data = {
-        "estacao": {
-            "CODIGO": "A636",
-            "NOME": "RIO DE JANEIRO - JACAREPAGUÁ",
-            "GEOCODE": "3304557",
-        }
-    }
-    mock_station_response.json = AsyncMock(return_value=station_data)
-
-    # Create async context managers
-    mock_post_context = MagicMock()
-    mock_post_context.__aenter__ = AsyncMock(return_value=mock_geocode_response)
-    mock_post_context.__aexit__ = AsyncMock(return_value=None)
-
-    mock_get_context = MagicMock()
-    mock_get_context.__aenter__ = AsyncMock(return_value=mock_station_response)
-    mock_get_context.__aexit__ = AsyncMock(return_value=None)
-
-    session.post = MagicMock(return_value=mock_post_context)
-    session.get = MagicMock(return_value=mock_get_context)
-
-    # First call - should fetch from API
-    result1 = await client.get_nearest_station(-22.9068, -43.1729)
-    assert result1 is not None
-    assert session.get.call_count == 1
-
-    # Manually expire the cache by setting timestamp to 3 hours ago
-    cache_key = client._get_cache_key(-22.9068, -43.1729)
-    client._station_cache[cache_key]["timestamp"] = time.time() - 10800  # 3 hours
-
-    # Second call - cache expired, should fetch from API again
-    result2 = await client.get_nearest_station(-22.9068, -43.1729)
-    assert result2 is not None
-    # API should be called again
-    assert session.get.call_count == 2
-
-
-@pytest.mark.asyncio
-async def test_get_nearest_station_no_geocode(temp_cache_dir):
-    """Test nearest station fetch when geocode is not found."""
-    session = MagicMock()
-    client = InmetApiClient(session, cache_dir=temp_cache_dir)
-
-    # Mock empty geocode response
-    mock_geocode_response = MagicMock()
-    mock_geocode_response.status = 200
-    mock_geocode_response.json = AsyncMock(return_value={})
-
-    mock_post_context = MagicMock()
-    mock_post_context.__aenter__ = AsyncMock(return_value=mock_geocode_response)
-    mock_post_context.__aexit__ = AsyncMock(return_value=None)
-
-    session.post = MagicMock(return_value=mock_post_context)
-
-    result = await client.get_nearest_station(-22.9068, -43.1729)
-
-    assert result is None
-
-
-@pytest.mark.asyncio
-async def test_get_nearest_station_error(temp_cache_dir):
-    """Test nearest station fetch handles errors."""
     session = MagicMock()
     client = InmetApiClient(session, cache_dir=temp_cache_dir)
 
@@ -407,6 +302,87 @@
         ]
     )
 
+    # Mock station response
+    mock_station_response = MagicMock()
+    mock_station_response.status = 200
+    station_data = {
+        "estacao": {
+            "CODIGO": "A636",
+            "NOME": "RIO DE JANEIRO - JACAREPAGUÁ",
+            "GEOCODE": "3304557",
+        }
+    }
+    mock_station_response.json = AsyncMock(return_value=station_data)
+
+    # Create async context managers
+    mock_post_context = MagicMock()
+    mock_post_context.__aenter__ = AsyncMock(return_value=mock_geocode_response)
+    mock_post_context.__aexit__ = AsyncMock(return_value=None)
+
+    mock_get_context = MagicMock()
+    mock_get_context.__aenter__ = AsyncMock(return_value=mock_station_response)
+    mock_get_context.__aexit__ = AsyncMock(return_value=None)
+
+    session.post = MagicMock(return_value=mock_post_context)
+    session.get = MagicMock(return_value=mock_get_context)
+
+    # First call - should fetch from API
+    result1 = await client.get_nearest_station(-22.9068, -43.1729)
+    assert result1 is not None
+    assert session.get.call_count == 1
+
+    # Manually expire the cache by setting timestamp to 3 hours ago
+    cache_key = client._get_cache_key(-22.9068, -43.1729)
+    client._station_cache[cache_key]["timestamp"] = time.time() - 10800  # 3 hours
+
+    # Second call - cache expired, should fetch from API again
+    result2 = await client.get_nearest_station(-22.9068, -43.1729)
+    assert result2 is not None
+    # API should be called again
+    assert session.get.call_count == 2
+
+
+@pytest.mark.asyncio
+async def test_get_nearest_station_no_geocode(temp_cache_dir):
+    """Test nearest station fetch when geocode is not found."""
+    session = MagicMock()
+    client = InmetApiClient(session, cache_dir=temp_cache_dir)
+
+    # Mock empty geocode response
+    mock_geocode_response = MagicMock()
+    mock_geocode_response.status = 200
+    mock_geocode_response.json = AsyncMock(return_value={})
+
+    mock_post_context = MagicMock()
+    mock_post_context.__aenter__ = AsyncMock(return_value=mock_geocode_response)
+    mock_post_context.__aexit__ = AsyncMock(return_value=None)
+
+    session.post = MagicMock(return_value=mock_post_context)
+
+    result = await client.get_nearest_station(-22.9068, -43.1729)
+
+    assert result is None
+
+
+@pytest.mark.asyncio
+async def test_get_nearest_station_error(temp_cache_dir):
+    """Test nearest station fetch handles errors."""
+    session = MagicMock()
+    client = InmetApiClient(session, cache_dir=temp_cache_dir)
+
+    # Mock geocode response (matches actual API structure - list of dicts)
+    mock_geocode_response = MagicMock()
+    mock_geocode_response.status = 200
+    mock_geocode_response.json = AsyncMock(
+        return_value=[
+            {
+                "geocode": "3304557",
+                "centroide": "-43.1729,-22.9068",  # lon,lat as string
+                "nome": "Rio de Janeiro",
+            }
+        ]
+    )
+
     # Mock station error response
     mock_station_response = MagicMock()
     mock_station_response.status = 500
@@ -522,13 +498,6 @@
     mock_geocode_response = MagicMock()
     mock_geocode_response.status = 200
     mock_geocode_response.json = AsyncMock(
-<<<<<<< HEAD
-        return_value=[{
-            "geocode": "3304557",
-            "centroide": {"lat": -22.9068, "lon": -43.1729},
-            "nome": "Rio de Janeiro",
-        }]
-=======
         return_value=[
             {
                 "geocode": "3304557",
@@ -536,7 +505,6 @@
                 "nome": "Rio de Janeiro",
             }
         ]
->>>>>>> 0f53167a
     )
 
     # First successful station response
